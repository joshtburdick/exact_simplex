--- conflicted
+++ resolved
@@ -475,39 +475,6 @@
             for idx, cell_val in enumerate(r_list):
                 col_widths[idx] = max(col_widths[idx], len(str(cell_val)))
 
-<<<<<<< HEAD
-        header = []
-        # Decision variables (always use self.original_num_decision_vars for x_i labels)
-        for j in range(self.original_num_decision_vars):
-             header.append(f"x{j+1}".ljust(col_widths[j]))
-
-        current_col_offset = self.original_num_decision_vars
-
-        # Auxiliary variables
-        for j in range(self.num_aux_vars):
-            var_type_char = 's' if self.constraint_types[j] == 'slack' else 'e'
-            header.append(f"{var_type_char}{j+1}".ljust(col_widths[current_col_offset + j]))
-        current_col_offset += self.num_aux_vars
-
-        # Artificial variables (if any)
-        if self.current_phase == 1 or self.num_artificial_vars > 0 : # Check num_artificial_vars for safety
-            for j in range(self.num_artificial_vars):
-                 header.append(f"a{j+1}".ljust(col_widths[current_col_offset + j]))
-        # current_col_offset += self.num_artificial_vars # Not needed if objective_var_col_idx is used directly
-
-        # Objective variable (P or W)
-        # Use self.current_phase to determine W or P for the currently active tableau
-        active_obj_var_char = "W" if self.current_phase == 1 else "P"
-        header.append(active_obj_var_char.ljust(col_widths[self.objective_var_col_idx]))
-
-        # RHS
-        header.append("RHS".ljust(col_widths[self.rhs_col_idx]))
-
-        s.append(" | ".join(header))
-        s.append("-+-".join(["-" * w for w in col_widths]))
-
-        for i in range(self.rows):
-=======
         # Step 2: Generate final raw header strings
         raw_header_labels = [""] * self.cols # Initialize with placeholders matching number of columns
 
@@ -565,7 +532,6 @@
 
         # Step 6: Data rows
         for i in range(self.rows): # Iterate all rows including objective
->>>>>>> 9f518fc5
             row_str_list = []
             for j in range(self.cols): # Iterate all actual columns in the tableau data
                 val = self._get_tableau_value(i,j) # Use self._get_tableau_value
